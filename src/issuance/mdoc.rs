use crate::{
    definitions::{
        helpers::{NonEmptyMap, NonEmptyVec, Tag24},
        issuer_signed::{IssuerNamespaces, IssuerSignedItemBytes},
        DeviceKeyInfo, DigestAlgorithm, DigestId, DigestIds, IssuerSignedItem, Mso, ValidityInfo,
    },
    issuance::x5chain::{X5Chain, X5CHAIN_HEADER_LABEL},
};
use anyhow::{anyhow, Result};
use cose_rs::{
    algorithm::{Algorithm, SignatureAlgorithm},
    sign1::{CoseSign1, HeaderMap, PreparedCoseSign1},
};
use rand::Rng;
use serde::{Deserialize, Serialize};
use serde_cbor::Value as CborValue;
use sha2::{Digest, Sha256, Sha384, Sha512};
use signature::{Signature, Signer};
use std::collections::{HashMap, HashSet};

pub type Namespaces = HashMap<String, HashMap<String, CborValue>>;

#[derive(Serialize, Deserialize, Debug, Clone)]
#[serde(rename_all = "camelCase")]
/// A signed mdoc.
pub struct Mdoc {
    pub doc_type: String,
    pub mso: Mso,
    pub namespaces: IssuerNamespaces,
    pub issuer_auth: CoseSign1,
}

#[derive(Debug, Clone)]
/// An incomplete mdoc, requiring a remotely signed signature to be completed.
pub struct PreparedMdoc {
    doc_type: String,
    mso: Mso,
    namespaces: IssuerNamespaces,
    prepared_sig: PreparedCoseSign1,
}

#[derive(Debug, Clone, Default)]
pub struct Builder {
    doc_type: Option<String>,
    namespaces: Option<Namespaces>,
    validity_info: Option<ValidityInfo>,
    digest_algorithm: Option<DigestAlgorithm>,
    device_key_info: Option<DeviceKeyInfo>,
    x5chain: Option<X5Chain>,
}

impl Mdoc {
    pub fn builder() -> Builder {
        Builder::default()
    }

    /// Prepare mdoc for remote signing.
    pub fn prepare(
        doc_type: String,
        namespaces: Namespaces,
        validity_info: ValidityInfo,
        digest_algorithm: DigestAlgorithm,
        device_key_info: DeviceKeyInfo,
        x5chain: X5Chain,
        signature_algorithm: Algorithm,
    ) -> Result<PreparedMdoc> {
        if let Some(authorizations) = &device_key_info.key_authorizations {
            authorizations.validate()?;
        }

        let issuer_namespaces = to_issuer_namespaces(namespaces)?;
        let value_digests = digest_namespaces(&issuer_namespaces, digest_algorithm)?;

        let mso = Mso {
            version: "1.0".to_string(),
            digest_algorithm,
            value_digests,
            device_key_info,
            doc_type: doc_type.clone(),
            validity_info,
        };

        let mso_bytes = serde_cbor::to_vec(&Tag24::new(&mso)?)?;

        let mut unprotected_headers = HeaderMap::default();
        unprotected_headers.insert_i(X5CHAIN_HEADER_LABEL, x5chain.into_cbor()?);

        let prepared_sig = CoseSign1::builder()
            .payload(mso_bytes)
            .unprotected(unprotected_headers)
            .signature_algorithm(signature_algorithm)
            .prepare()
            .map_err(|e| anyhow!("error preparing cosesign1: {}", e))?;

        let preparation_mdoc = PreparedMdoc {
            doc_type,
            namespaces: issuer_namespaces,
            mso,
            prepared_sig,
        };

        Ok(preparation_mdoc)
    }

    /// Directly sign and issue an mdoc.
    pub fn issue<S, Sig>(
        doc_type: String,
        namespaces: Namespaces,
        validity_info: ValidityInfo,
        digest_algorithm: DigestAlgorithm,
        device_key_info: DeviceKeyInfo,
        x5chain: X5Chain,
        signer: S,
    ) -> Result<Mdoc>
    where
        S: Signer<Sig> + SignatureAlgorithm,
        Sig: Signature,
    {
        let prepared_mdoc = Self::prepare(
            doc_type,
            namespaces,
            validity_info,
            digest_algorithm,
            device_key_info,
            x5chain,
            signer.algorithm(),
        )?;

        let signature_payload = prepared_mdoc.signature_payload();
        let signature = signer
            .try_sign(signature_payload)
            .map_err(|e| anyhow!("error signing cosesign1: {}", e))?
            .as_bytes()
            .to_vec();

        Ok(prepared_mdoc.complete(signature))
    }
}

impl PreparedMdoc {
    /// Retrieve the payload for a remote signature.
    pub fn signature_payload(&self) -> &[u8] {
        self.prepared_sig.signature_payload()
    }

    /// Supply the remotely signed signature to complete and issue the prepared mdoc.
    pub fn complete(self, signature: Vec<u8>) -> Mdoc {
        let PreparedMdoc {
            doc_type,
            namespaces,
            mso,
            prepared_sig,
        } = self;

        let issuer_auth = prepared_sig.finalize(signature);

<<<<<<< HEAD
        let mut unprotected_headers = HeaderMap::default();
        unprotected_headers.insert_i(X5CHAIN_HEADER_LABEL, x5chain.into_cbor());
=======
        Mdoc {
            doc_type,
            mso,
            namespaces,
            issuer_auth,
        }
    }
}
>>>>>>> 1789c333

impl Builder {
    /// Set the document type.
    pub fn doc_type(mut self, doc_type: String) -> Self {
        self.doc_type = Some(doc_type);
        self
    }

    /// Set the data elements.
    pub fn namespaces(mut self, namespaces: Namespaces) -> Self {
        self.namespaces = Some(namespaces);
        self
    }

    /// Set the validity information
    pub fn validity_info(mut self, validity_info: ValidityInfo) -> Self {
        self.validity_info = Some(validity_info);
        self
    }

    /// Set the digest algorithm to be used for hashing the data elements.
    pub fn digest_algorithm(mut self, digest_algorithm: DigestAlgorithm) -> Self {
        self.digest_algorithm = Some(digest_algorithm);
        self
    }

    /// Set the information about the device key that this mdoc will be issued to.
    pub fn device_key_info(mut self, device_key_info: DeviceKeyInfo) -> Self {
        self.device_key_info = Some(device_key_info);
        self
    }

    /// Set the x5chain of the issuing key.
    pub fn x5chain(mut self, x5chain: X5Chain) -> Self {
        self.x5chain = Some(x5chain);
        self
    }

    /// Prepare the mdoc for remote signing.
    ///
    /// The signature algorithm which the mdoc will be signed with must be known ahead of time as
    /// it is a required field in the signature headers.
    pub fn prepare(self, signature_algorithm: Algorithm) -> Result<PreparedMdoc> {
        let doc_type = self
            .doc_type
            .ok_or_else(|| anyhow!("missing parameter: 'doc_type'"))?;
        let namespaces = self
            .namespaces
            .ok_or_else(|| anyhow!("missing parameter: 'namespaces'"))?;
        let validity_info = self
            .validity_info
            .ok_or_else(|| anyhow!("missing parameter: 'validity_info'"))?;
        let digest_algorithm = self
            .digest_algorithm
            .ok_or_else(|| anyhow!("missing parameter: 'digest_algorithm'"))?;
        let device_key_info = self
            .device_key_info
            .ok_or_else(|| anyhow!("missing parameter: 'device_key_info'"))?;
        let x5chain = self
            .x5chain
            .ok_or_else(|| anyhow!("missing parameter: 'x5chain'"))?;

        Mdoc::prepare(
            doc_type,
            namespaces,
            validity_info,
            digest_algorithm,
            device_key_info,
            x5chain,
            signature_algorithm,
        )
    }

    /// Directly issue an mdoc.
    pub fn issue<S, Sig>(self, signer: S) -> Result<Mdoc>
    where
        S: Signer<Sig> + SignatureAlgorithm,
        Sig: Signature,
    {
        let doc_type = self
            .doc_type
            .ok_or_else(|| anyhow!("missing parameter: 'doc_type'"))?;
        let namespaces = self
            .namespaces
            .ok_or_else(|| anyhow!("missing parameter: 'namespaces'"))?;
        let validity_info = self
            .validity_info
            .ok_or_else(|| anyhow!("missing parameter: 'validity_info'"))?;
        let digest_algorithm = self
            .digest_algorithm
            .ok_or_else(|| anyhow!("missing parameter: 'digest_algorithm'"))?;
        let device_key_info = self
            .device_key_info
            .ok_or_else(|| anyhow!("missing parameter: 'device_key_info'"))?;
        let x5chain = self
            .x5chain
            .ok_or_else(|| anyhow!("missing parameter: 'x5chain'"))?;

        Mdoc::issue(
            doc_type,
            namespaces,
            validity_info,
            digest_algorithm,
            device_key_info,
            x5chain,
            signer,
        )
    }
}

fn to_issuer_namespaces(namespaces: Namespaces) -> Result<IssuerNamespaces> {
    namespaces
        .into_iter()
        .map(|(name, elements)| {
            to_issuer_signed_items(elements)
                .map(Tag24::new)
                .collect::<Result<Vec<Tag24<IssuerSignedItem>>, _>>()
                .map_err(|err| anyhow!("unable to encode IssuerSignedItem as cbor: {}", err))
                .and_then(|items| {
                    NonEmptyVec::try_from(items)
                        .map_err(|_| anyhow!("at least one element required in each namespace"))
                })
                .map(|elems| (name, elems))
        })
        .collect::<Result<HashMap<String, NonEmptyVec<Tag24<IssuerSignedItem>>>>>()
        .and_then(|namespaces| {
            NonEmptyMap::try_from(namespaces)
                .map_err(|_| anyhow!("at least one namespace required"))
        })
}

fn to_issuer_signed_items(
    elements: HashMap<String, CborValue>,
) -> impl Iterator<Item = IssuerSignedItem> {
    let mut used_ids = HashSet::new();
    elements.into_iter().map(move |(key, value)| {
        let digest_id = generate_digest_id(&mut used_ids);
        let random = Vec::from(rand::thread_rng().gen::<[u8; 16]>()).into();
        IssuerSignedItem {
            digest_id,
            random,
            element_identifier: key,
            element_value: value,
        }
    })
}

fn digest_namespaces(
    namespaces: &IssuerNamespaces,
    digest_algorithm: DigestAlgorithm,
) -> Result<HashMap<String, DigestIds>> {
    namespaces
        .iter()
        .map(|(name, elements)| Ok((name.clone(), digest_namespace(elements, digest_algorithm)?)))
        .collect()
}

fn digest_namespace(
    elements: &[IssuerSignedItemBytes],
    digest_algorithm: DigestAlgorithm,
) -> Result<DigestIds> {
    let mut used_ids = elements
        .iter()
        .map(|item| item.as_ref().digest_id)
        .collect();

    // Generate X random digests to avoid leaking information.
    let random_ids = std::iter::repeat_with(|| generate_digest_id(&mut used_ids));
    let random_bytes = std::iter::repeat_with(|| {
        std::iter::repeat_with(|| rand::thread_rng().gen::<u8>())
            .take(512)
            .collect()
    });
    let random_digests = random_ids
        .zip(random_bytes)
        .map(Result::<_, anyhow::Error>::Ok)
        .take(rand::thread_rng().gen_range(5..10));

    elements
        .iter()
        .map(|item| Ok((item.as_ref().digest_id, serde_cbor::to_vec(item)?)))
        .chain(random_digests)
        .map(|result| {
            let (digest_id, bytes) = result?;
            let digest = match digest_algorithm {
                DigestAlgorithm::SHA256 => Sha256::digest(bytes).to_vec(),
                DigestAlgorithm::SHA384 => Sha384::digest(bytes).to_vec(),
                DigestAlgorithm::SHA512 => Sha512::digest(bytes).to_vec(),
            };
            Ok((digest_id, digest.into()))
        })
        .collect()
}

fn generate_digest_id(used_ids: &mut HashSet<DigestId>) -> DigestId {
    let mut digest_id;
    loop {
        digest_id = rand::thread_rng().gen::<i32>().into();
        if used_ids.insert(digest_id) {
            break;
        }
    }
    digest_id
}

#[cfg(test)]
pub mod test {
    use super::*;
    use crate::definitions::device_key::cose_key::{CoseKey, EC2Curve, EC2Y};
<<<<<<< HEAD
    use crate::definitions::KeyAuthorizations;
=======
    use crate::definitions::fulldate::FullDate;
    use crate::definitions::org_iso_18013_5_1::{Code, DrivingPrivilege};
    use crate::definitions::org_iso_18013_5_1_aamva::{self as aamva};
    use crate::definitions::KeyAuthorizations;
    use base64::URL_SAFE_NO_PAD;
>>>>>>> 1789c333
    use elliptic_curve::sec1::ToEncodedPoint;
    use p256::pkcs8::DecodePrivateKey;
    use std::str::FromStr;
    use time::OffsetDateTime;

<<<<<<< HEAD
    static ISSUER_CERT: &[u8] = include_bytes!("../../test/issuance/256-cert.der");
    static ISSUER_KEY: &str = include_str!("../../test/issuance/256-key.pem");
=======
    static ISSUER_CERT: &[u8] = include_bytes!("../../test/issuance/issuer-cert.pem");
    static ISSUER_KEY: &str = include_str!("../../test/issuance/issuer-key.pem");

    fn mdl_data() -> String {
        base64::encode_config(
            serde_json::json!(
                {
                  "org.iso.18013.5.1.aamva.sex":1,
                  "org.iso.18013.5.1.aamva.given_name_truncation":"N",
                  "org.iso.18013.5.1.aamva.family_name_truncation":"N",
                  "org.iso.18013.5.1.aamva.aamva_version":2,
                  "org.iso.18013.5.1.aamva.domestic_driving_privileges":[
                    {
                      "domestic_vehicle_class":{
                        "domestic_vehicle_class_code":"A",
                        "domestic_vehicle_class_description":"unknown",
                        "issue_date":"2022-08-09",
                        "expiry_date":"2030-10-20"
                      }
                    },
                    {
                      "domestic_vehicle_class":{
                        "domestic_vehicle_class_code":"B",
                        "domestic_vehicle_class_description":"unknown",
                        "issue_date":"2022-08-09",
                        "expiry_date":"2030-10-20"
                      }
                    }
                  ],
                  "org.iso.18013.5.1.family_name":"Doe",
                  "org.iso.18013.5.1.given_name":"John",
                  "org.iso.18013.5.1.birth_date":"1980-10-10",
                  "org.iso.18013.5.1.issue_date":"2020-08-10",
                  "org.iso.18013.5.1.expiry_date":"2030-10-30",
                  "org.iso.18013.5.1.issuing_country":"US",
                  "org.iso.18013.5.1.issuing_authority":"CA DMV",
                  "org.iso.18013.5.1.document_number":"I12345678",
                  "org.iso.18013.5.1.portrait":include_str!("../../test/issuance/portrait.b64u"),
                  "org.iso.18013.5.1.driving_privileges":[
                    {
                       "vehicle_category_code":"A",
                       "issue_date":"2022-08-09",
                       "expiry_date":"2030-10-20"
                    },
                    {
                       "vehicle_category_code":"B",
                       "issue_date":"2022-08-09",
                       "expiry_date":"2030-10-20"
                    }
                  ],
                  "org.iso.18013.5.1.un_distinguishing_sign":"USA"
                }
            )
            .to_string(),
            URL_SAFE_NO_PAD,
        )
    }
>>>>>>> 1789c333

    #[test]
    fn issue_minimal_mdoc() -> anyhow::Result<()> {
        minimal_test_mdoc()?;
        Ok(())
    }

    pub fn minimal_test_mdoc() -> anyhow::Result<Mdoc> {
        let doc_type = String::from("org.iso.18013.5.1.mDL");

<<<<<<< HEAD
        let mdl_namespace = String::from("org.iso.18013.5.1");
        let mdl_elements = [
            ("family_name".to_string(), "Smith".to_string().into()),
            ("given_name".to_string(), "Alice".to_string().into()),
            ("document_number".to_string(), "I8889680".to_string().into()),
            (
                "portrait".to_string(),
                CborValue::Bytes(include_bytes!("/home/jward/Downloads/portrait.jpg").to_vec()),
            ),
=======
        let mut mdl_data: serde_json::Value =
            String::from_utf8(base64::decode_config(mdl_data(), base64::URL_SAFE_NO_PAD).unwrap())
                .unwrap()
                .parse()
                .unwrap();

        let isomdl_namespace = String::from("org.iso.18013.5.1");
        let isomdl_elements = [
            (
                "family_name".to_string(),
                mdl_data
                    .get("org.iso.18013.5.1.family_name")
                    .ok_or_else(|| {
                        anyhow!("missing required element: org.iso.18013.5.1.family_name")
                    })?
                    .as_str()
                    .ok_or_else(|| {
                        anyhow!("expected string for element: org.iso.18013.5.1.family_name")
                    })?
                    .to_string()
                    .into(),
            ),
            (
                "given_name".to_string(),
                mdl_data
                    .get("org.iso.18013.5.1.given_name")
                    .ok_or_else(|| {
                        anyhow!("missing required element: org.iso.18013.5.1.given_name")
                    })?
                    .as_str()
                    .ok_or_else(|| {
                        anyhow!("expected string for element: org.iso.18013.5.1.given_name")
                    })?
                    .to_string()
                    .into(),
            ),
            (
                "document_number".to_string(),
                mdl_data
                    .get("org.iso.18013.5.1.document_number")
                    .ok_or_else(|| {
                        anyhow!("missing required element: org.iso.18013.5.1.document_number")
                    })?
                    .as_str()
                    .ok_or_else(|| {
                        anyhow!("expected string for element: org.iso.18013.5.1.document_number")
                    })?
                    .to_string()
                    .into(),
            ),
            (
                "issuing_country".to_string(),
                mdl_data
                    .get("org.iso.18013.5.1.issuing_country")
                    .ok_or_else(|| {
                        anyhow!("missing required element: org.iso.18013.5.1.issuing_country")
                    })?
                    .as_str()
                    .ok_or_else(|| {
                        anyhow!("expected string for element: org.iso.18013.5.1.issuing_country")
                    })?
                    .to_string()
                    .into(),
            ),
            (
                "issuing_authority".to_string(),
                mdl_data
                    .get("org.iso.18013.5.1.issuing_authority")
                    .ok_or_else(|| {
                        anyhow!("missing required element: org.iso.18013.5.1.issuing_authority")
                    })?
                    .as_str()
                    .ok_or_else(|| {
                        anyhow!("expected string for element: org.iso.18013.5.1.issuing_authority")
                    })?
                    .to_string()
                    .into(),
            ),
            (
                "un_distinguishing_sign".to_string(),
                mdl_data
                    .get("org.iso.18013.5.1.un_distinguishing_sign")
                    .ok_or_else(|| {
                        anyhow!(
                            "missing required element: org.iso.18013.5.1.un_distinguishing_sign"
                        )
                    })?
                    .as_str()
                    .ok_or_else(|| {
                        anyhow!(
                            "expected string for element: org.iso.18013.5.1.un_distinguishing_sign"
                        )
                    })?
                    .to_string()
                    .into(),
            ),
            (
                "birth_date".to_string(),
                FullDate::from_str(
                    mdl_data
                        .get("org.iso.18013.5.1.birth_date")
                        .ok_or_else(|| {
                            anyhow!("missing required element: org.iso.18013.5.1.birth_date")
                        })?
                        .as_str()
                        .ok_or_else(|| {
                            anyhow!("expected string for element: org.iso.18013.5.1.birth_date")
                        })?,
                )
                .unwrap()
                .into(),
            ),
            (
                "issue_date".to_string(),
                FullDate::from_str(
                    mdl_data
                        .get("org.iso.18013.5.1.issue_date")
                        .ok_or_else(|| {
                            anyhow!("missing required element: org.iso.18013.5.1.issue_date")
                        })?
                        .as_str()
                        .ok_or_else(|| {
                            anyhow!("expected string for element: org.iso.18013.5.1.issue_date")
                        })?,
                )
                .unwrap()
                .into(),
            ),
            (
                "expiry_date".to_string(),
                FullDate::from_str(
                    mdl_data
                        .get("org.iso.18013.5.1.expiry_date")
                        .ok_or_else(|| {
                            anyhow!("missing required element: org.iso.18013.5.1.expiry_date")
                        })?
                        .as_str()
                        .ok_or_else(|| {
                            anyhow!("expected string for element: org.iso.18013.5.1.expiry_date")
                        })?,
                )
                .unwrap()
                .into(),
            ),
            (
                "portrait".to_string(),
                CborValue::Bytes(
                    base64::decode_config(
                        mdl_data
                            .get("org.iso.18013.5.1.portrait")
                            .ok_or_else(|| {
                                anyhow!("missing required element: org.iso.18013.5.1.portrait")
                            })?
                            .as_str()
                            .ok_or_else(|| {
                                anyhow!("expected string for element: org.iso.18013.5.1.portrait")
                            })?,
                        URL_SAFE_NO_PAD,
                    )
                    .unwrap(),
                ),
            ),
            (
                "driving_privileges".to_string(),
                mdl_data
                    .get("org.iso.18013.5.1.driving_privileges")
                    .ok_or_else(|| {
                        anyhow!("missing required element: org.iso.18013.5.1.driving_privileges")
                    })?
                    .as_array()
                    .ok_or_else(|| {
                        anyhow!("expected array for element: org.iso.18013.5.1.driving_privileges")
                    })?
                    .iter()
                    .map(|j| {
                        let vehicle_category_code = j
                            .get("vehicle_category_code")
                            .unwrap()
                            .as_str()
                            .unwrap()
                            .to_string();
                        let issue_date = j
                            .get("issue_date")
                            .map(|s| FullDate::from_str(s.as_str().unwrap()).unwrap());
                        let expiry_date = j
                            .get("expiry_date")
                            .map(|s| FullDate::from_str(s.as_str().unwrap()).unwrap());
                        let codes = j.get("codes").and_then(|v| {
                            NonEmptyVec::maybe_new(
                                v.as_array()
                                    .unwrap()
                                    .iter()
                                    .map(|s| {
                                        let code =
                                            s.get("code").unwrap().as_str().unwrap().to_string();
                                        let sign =
                                            j.get("sign").map(|s| s.as_str().unwrap().to_string());
                                        let value =
                                            j.get("value").map(|s| s.as_str().unwrap().to_string());
                                        Code { code, sign, value }
                                    })
                                    .collect(),
                            )
                        });
                        DrivingPrivilege {
                            vehicle_category_code,
                            issue_date,
                            expiry_date,
                            codes,
                        }
                        .into()
                    })
                    .collect::<Vec<CborValue>>()
                    .into(),
            ),
        ]
        .into_iter()
        .collect();

        let aamva_namespace = String::from("org.iso.18013.5.1.aamva");
        let aamva_elements = [
            (
                "sex".to_string().into(),
                mdl_data
                    .get("org.iso.18013.5.1.aamva.sex")
                    .ok_or_else(|| anyhow!("missing required element: missing required element: org.iso.18013.5.1.aamva.sex"))?
                    .as_i64()
                    .ok_or_else(|| anyhow!("expected integer for element: org.iso.18013.5.1.aamva.sex"))?
                    .into(),
            ),
            (
                "given_name_truncation".to_string().into(),
                mdl_data
                    .get("org.iso.18013.5.1.aamva.given_name_truncation")
                    .ok_or_else(|| anyhow!("missing required element: missing required element: org.iso.18013.5.1.aamva.given_name_truncation"))?
                    .as_str()
                    .ok_or_else(|| anyhow!("expected string for element: org.iso.18013.5.1.aamva.given_name_truncation"))?
                    .to_string()
                    .into(),
            ),
            (
                "family_name_truncation".to_string().into(),
                mdl_data
                    .get("org.iso.18013.5.1.aamva.family_name_truncation")
                    .ok_or_else(|| anyhow!("missing required element: missing required element: org.iso.18013.5.1.aamva.family_name_truncation"))?
                    .as_str()
                    .ok_or_else(|| anyhow!("expected string for element: org.iso.18013.5.1.aamva.family_name_truncation"))?
                    .to_string()
                    .into(),
            ),
            (
                "aamva_version".to_string().into(),
                mdl_data
                    .get("org.iso.18013.5.1.aamva.aamva_version")
                    .ok_or_else(|| anyhow!("missing required element: missing required element: org.iso.18013.5.1.aamva.aamva_version"))?
                    .as_i64()
                    .ok_or_else(|| anyhow!("expected integer for element: org.iso.18013.5.1.aamva.aamva_version"))?
                    .into(),
            ),
            (
                "domestic_driving_privileges".to_string().into(),
                aamva::privileges_from_json(mdl_data.get_mut("org.iso.18013.5.1.aamva.domestic_driving_privileges")
                    .ok_or_else(|| anyhow!("missing required element: missing required element: org.iso.18013.5.1.aamva.domestic_driving_privileges"))?.take())?
                    .into_iter()
                    .map(Into::into)
                    .collect::<Vec<CborValue>>()
                    .into(),
            ),
        ]
        .into_iter()
        .collect();

        let namespaces = [
            (isomdl_namespace.clone(), isomdl_elements),
            (aamva_namespace.clone(), aamva_elements),
>>>>>>> 1789c333
        ]
        .into_iter()
        .collect();

        let x5chain = X5Chain::builder()
            .with_der(ISSUER_CERT.to_vec())
            .unwrap()
            .build()
            .unwrap();

        let validity_info = ValidityInfo {
            signed: OffsetDateTime::now_utc(),
            valid_from: OffsetDateTime::now_utc(),
            valid_until: OffsetDateTime::now_utc(),
            expected_update: None,
        };

        let digest_algorithm = DigestAlgorithm::SHA256;

<<<<<<< HEAD
        use crate::definitions::device_key::cose_key::{CoseKey, EC2Curve, EC2Y};
        use elliptic_curve::sec1::ToEncodedPoint;
        use rand::{rngs::StdRng, SeedableRng};

=======
>>>>>>> 1789c333
        let der = include_str!("../../test/issuance/device_key.b64");
        let der_bytes = base64::decode(der).unwrap();
        let key = p256::SecretKey::from_sec1_der(&der_bytes).unwrap();
        let pub_key = key.public_key();
        let ec = pub_key.to_encoded_point(false);
        let x = ec.x().unwrap().to_vec();
        let y = EC2Y::Value(ec.y().unwrap().to_vec());
        let device_key = CoseKey::EC2 {
            crv: EC2Curve::P256,
            x,
            y,
        };
<<<<<<< HEAD
=======
        let approved_namespaces = vec![isomdl_namespace, aamva_namespace];
>>>>>>> 1789c333
        let device_key_info = DeviceKeyInfo {
            device_key,
            key_authorizations: Some(KeyAuthorizations {
                namespaces: NonEmptyVec::maybe_new(approved_namespaces),
                data_elements: None,
            }),
            key_info: None,
        };

        let signer: p256::ecdsa::SigningKey = p256::SecretKey::from_pkcs8_pem(ISSUER_KEY)
            .expect("failed to parse pem")
            .into();

<<<<<<< HEAD
        let mdoc = Mdoc::issue(
            doc_type,
            namespaces,
            x5chain,
            validity_info,
            digest_algorithm,
            device_key_info,
            signer,
        )
        .expect("failed to issue mdoc");

        //use crate::presentation::Stringify;
        //let doc: crate::presentation::device::Document = mdoc.into();
        //use std::io::Write;
        //std::fs::File::create("remove_me/doc_with_portrait")
        //    .unwrap()
        //    .write_all(doc.stringify().unwrap().as_bytes());
=======
        let mdoc = Mdoc::builder()
            .doc_type(doc_type)
            .namespaces(namespaces)
            .x5chain(x5chain)
            .validity_info(validity_info)
            .digest_algorithm(digest_algorithm)
            .device_key_info(device_key_info)
            .issue(signer)
            .expect("failed to issue mdoc");

        Ok(mdoc)
>>>>>>> 1789c333
    }
}<|MERGE_RESOLUTION|>--- conflicted
+++ resolved
@@ -83,7 +83,7 @@
         let mso_bytes = serde_cbor::to_vec(&Tag24::new(&mso)?)?;
 
         let mut unprotected_headers = HeaderMap::default();
-        unprotected_headers.insert_i(X5CHAIN_HEADER_LABEL, x5chain.into_cbor()?);
+        unprotected_headers.insert_i(X5CHAIN_HEADER_LABEL, x5chain.into_cbor());
 
         let prepared_sig = CoseSign1::builder()
             .payload(mso_bytes)
@@ -154,10 +154,6 @@
 
         let issuer_auth = prepared_sig.finalize(signature);
 
-<<<<<<< HEAD
-        let mut unprotected_headers = HeaderMap::default();
-        unprotected_headers.insert_i(X5CHAIN_HEADER_LABEL, x5chain.into_cbor());
-=======
         Mdoc {
             doc_type,
             mso,
@@ -166,7 +162,6 @@
         }
     }
 }
->>>>>>> 1789c333
 
 impl Builder {
     /// Set the document type.
@@ -376,24 +371,16 @@
 pub mod test {
     use super::*;
     use crate::definitions::device_key::cose_key::{CoseKey, EC2Curve, EC2Y};
-<<<<<<< HEAD
-    use crate::definitions::KeyAuthorizations;
-=======
     use crate::definitions::fulldate::FullDate;
     use crate::definitions::org_iso_18013_5_1::{Code, DrivingPrivilege};
     use crate::definitions::org_iso_18013_5_1_aamva::{self as aamva};
     use crate::definitions::KeyAuthorizations;
     use base64::URL_SAFE_NO_PAD;
->>>>>>> 1789c333
     use elliptic_curve::sec1::ToEncodedPoint;
     use p256::pkcs8::DecodePrivateKey;
     use std::str::FromStr;
     use time::OffsetDateTime;
 
-<<<<<<< HEAD
-    static ISSUER_CERT: &[u8] = include_bytes!("../../test/issuance/256-cert.der");
-    static ISSUER_KEY: &str = include_str!("../../test/issuance/256-key.pem");
-=======
     static ISSUER_CERT: &[u8] = include_bytes!("../../test/issuance/issuer-cert.pem");
     static ISSUER_KEY: &str = include_str!("../../test/issuance/issuer-key.pem");
 
@@ -451,7 +438,6 @@
             URL_SAFE_NO_PAD,
         )
     }
->>>>>>> 1789c333
 
     #[test]
     fn issue_minimal_mdoc() -> anyhow::Result<()> {
@@ -462,17 +448,6 @@
     pub fn minimal_test_mdoc() -> anyhow::Result<Mdoc> {
         let doc_type = String::from("org.iso.18013.5.1.mDL");
 
-<<<<<<< HEAD
-        let mdl_namespace = String::from("org.iso.18013.5.1");
-        let mdl_elements = [
-            ("family_name".to_string(), "Smith".to_string().into()),
-            ("given_name".to_string(), "Alice".to_string().into()),
-            ("document_number".to_string(), "I8889680".to_string().into()),
-            (
-                "portrait".to_string(),
-                CborValue::Bytes(include_bytes!("/home/jward/Downloads/portrait.jpg").to_vec()),
-            ),
-=======
         let mut mdl_data: serde_json::Value =
             String::from_utf8(base64::decode_config(mdl_data(), base64::URL_SAFE_NO_PAD).unwrap())
                 .unwrap()
@@ -748,13 +723,12 @@
         let namespaces = [
             (isomdl_namespace.clone(), isomdl_elements),
             (aamva_namespace.clone(), aamva_elements),
->>>>>>> 1789c333
         ]
         .into_iter()
         .collect();
 
         let x5chain = X5Chain::builder()
-            .with_der(ISSUER_CERT.to_vec())
+            .with_pem(ISSUER_CERT)
             .unwrap()
             .build()
             .unwrap();
@@ -768,13 +742,6 @@
 
         let digest_algorithm = DigestAlgorithm::SHA256;
 
-<<<<<<< HEAD
-        use crate::definitions::device_key::cose_key::{CoseKey, EC2Curve, EC2Y};
-        use elliptic_curve::sec1::ToEncodedPoint;
-        use rand::{rngs::StdRng, SeedableRng};
-
-=======
->>>>>>> 1789c333
         let der = include_str!("../../test/issuance/device_key.b64");
         let der_bytes = base64::decode(der).unwrap();
         let key = p256::SecretKey::from_sec1_der(&der_bytes).unwrap();
@@ -787,10 +754,8 @@
             x,
             y,
         };
-<<<<<<< HEAD
-=======
+
         let approved_namespaces = vec![isomdl_namespace, aamva_namespace];
->>>>>>> 1789c333
         let device_key_info = DeviceKeyInfo {
             device_key,
             key_authorizations: Some(KeyAuthorizations {
@@ -804,25 +769,6 @@
             .expect("failed to parse pem")
             .into();
 
-<<<<<<< HEAD
-        let mdoc = Mdoc::issue(
-            doc_type,
-            namespaces,
-            x5chain,
-            validity_info,
-            digest_algorithm,
-            device_key_info,
-            signer,
-        )
-        .expect("failed to issue mdoc");
-
-        //use crate::presentation::Stringify;
-        //let doc: crate::presentation::device::Document = mdoc.into();
-        //use std::io::Write;
-        //std::fs::File::create("remove_me/doc_with_portrait")
-        //    .unwrap()
-        //    .write_all(doc.stringify().unwrap().as_bytes());
-=======
         let mdoc = Mdoc::builder()
             .doc_type(doc_type)
             .namespaces(namespaces)
@@ -834,6 +780,5 @@
             .expect("failed to issue mdoc");
 
         Ok(mdoc)
->>>>>>> 1789c333
     }
 }